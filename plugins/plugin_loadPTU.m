--- conflicted
+++ resolved
@@ -152,7 +152,6 @@
             movie = sum(permute(movie,[1 2 4 3]),4); % The PTU channels are summed for now. In future this could be an option.
             pluginOptions.uniqChan = head.TNTuniqChan; 
             if pluginOptions.fourierReweighting
-<<<<<<< HEAD
                 eps = 0.14;
                 if calib.pixSize == head.TNTpixelSize
                     PSF = calib.psf;
@@ -161,8 +160,6 @@
                     PSF = calib.PSFfunc(calib.NA,calib.fd,calib.lamex,...
                         head.TNTpixelSize,calib.over);
                 end
-=======
->>>>>>> 629dc264
                 fprintf('Fourier reweighting ... ');
                 parfor i = 1:size(movie,3)
                     movie(:,:,i) = ISM_frw(movie(:,:,i), PSF, eps);
